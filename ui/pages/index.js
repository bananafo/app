import Image from 'next/image'
import Link from 'next/link'
import { nationToken, veNationRewardsMultiplier } from '../lib/config'
import GradientLink from '../components/GradientLink'
import Head from '../components/Head'
import flag from '../public/flag.svg'

export default function Index() {
<<<<<<< HEAD
  const router = useRouter()
  const { data: account } = useAccount()

=======
>>>>>>> faed662e
  return (
    <>
      <Head title="Home" />
      <div className="hero h-full">
        <div className="hero-content flex-col pb-24">
          <h1 className="card-title text-center text-3xl font-semibold mb-2">
            Welcome to Nation3
            <Image src={flag} width={36} height={36} />
          </h1>
          <p className="max-w-sm mb-8">
            Nation3 is a sovereign cloud nation. We are building a community of
            like-minded people creating a nation on the cloud.{' '}
            <GradientLink text="Read more" href="https://nation3.org" />
            <br />
            <br />
            Here you can perform on-chain operations related to the Nation3
            communinity, such as...
          </p>
<<<<<<< HEAD
=======

>>>>>>> faed662e
          <Link href="/claim">
            <a className="btn btn-lg btn-primary mb-1 normal-case font-medium">
              Claim $NATION
            </a>
          </Link>
          <p>and then...</p>
          <div className="flex flex-col 2xl:flex-row mt-2 gap-8">
            <div className="card w-80 md:w-96 bg-base-100 shadow-md">
              <div className="card-body items-stretch items-center">
                <h2 className="card-title text-center font-medium">
<<<<<<< HEAD
                  Liquidity rewards
                </h2>
                <p>
                  Provide liquidity in the 80% $NATION / 20% $ETH Balancer pool
                  to receive rewards.
                  <br />
                  Get up to {veNationRewardsMultiplier}x boost with $veNATION.
                </p>
                <GradientLink
                  text="Provide liquidity"
                  href="/liquidity"
                ></GradientLink>
=======
                  Get $veNATION
                </h2>
                <p>
                  Lock your $NATION to obtain $veNATION and help govern the
                  Nation3 DAO. $veNATION will be required to mint the upcoming
                  passport NFTs to become a citizen.
                </p>
                <GradientLink text="Get $veNATION" href="/lock"></GradientLink>
>>>>>>> faed662e
              </div>
            </div>
            <div className="card w-80 md:w-96 bg-base-100 shadow-md">
              <div className="card-body items-stretch items-center">
                <h2 className="card-title text-center font-medium">
<<<<<<< HEAD
                  Get $veNATION
                </h2>
                <p>
                  Lock your $NATION to obtain $veNATION and help govern the
                  Nation3 DAO. $veNATION will be required to mint the upcoming
                  passport NFTs and to boost liquidity rewards.
                </p>
                <GradientLink text="Get $veNATION" href="/lock"></GradientLink>
=======
                  Earn LP rewards
                </h2>
                <p>
                  Provide liquidity in the{' '}
                  <a
                    href="https://app.balancer.fi/#/pool/0x0bf37157d30dfe6f56757dcadff01aed83b08cd600020000000000000000019a"
                    target="_blank"
                    rel="noopener noreferrer"
                    className="text-n3blue"
                  >
                    80% $NATION / 20% $ETH Balancer pool
                  </a>{' '}
                  and earn liquidity rewards. Boost your APY by $
                  {veNationRewardsMultiplier}x by having $veNATION.
                </p>
                <GradientLink
                  text="Provide liquidity"
                  href="/liquidity"
                ></GradientLink>
>>>>>>> faed662e
              </div>
            </div>
            <div className="card w-80 md:w-96 bg-base-100 shadow-md">
              <div className="card-body items-stretch items-center">
                <h2 className="card-title text-center font-medium">
                  Buy more $NATION
                </h2>
                <p>
                  You can buy more $NATION and participate in liquidity rewards.
<<<<<<< HEAD
                  You can also lock your $NATION to get $veNATION, allowing you
                  to boost your rewards, get a passport NFT, and govern the DAO.
=======
                  You can also lock your $NATION to get $veNATION to boost your
                  rewards, get a passport NFT, and govern the DAO.
>>>>>>> faed662e
                </p>
                <GradientLink
                  text="Buy $NATION"
                  href={`https://app.balancer.fi/#/trade/ether/${nationToken}`}
                ></GradientLink>
              </div>
            </div>
          </div>
        </div>
      </div>
    </>
  )
}<|MERGE_RESOLUTION|>--- conflicted
+++ resolved
@@ -6,12 +6,6 @@
 import flag from '../public/flag.svg'
 
 export default function Index() {
-<<<<<<< HEAD
-  const router = useRouter()
-  const { data: account } = useAccount()
-
-=======
->>>>>>> faed662e
   return (
     <>
       <Head title="Home" />
@@ -30,10 +24,6 @@
             Here you can perform on-chain operations related to the Nation3
             communinity, such as...
           </p>
-<<<<<<< HEAD
-=======
-
->>>>>>> faed662e
           <Link href="/claim">
             <a className="btn btn-lg btn-primary mb-1 normal-case font-medium">
               Claim $NATION
@@ -44,20 +34,6 @@
             <div className="card w-80 md:w-96 bg-base-100 shadow-md">
               <div className="card-body items-stretch items-center">
                 <h2 className="card-title text-center font-medium">
-<<<<<<< HEAD
-                  Liquidity rewards
-                </h2>
-                <p>
-                  Provide liquidity in the 80% $NATION / 20% $ETH Balancer pool
-                  to receive rewards.
-                  <br />
-                  Get up to {veNationRewardsMultiplier}x boost with $veNATION.
-                </p>
-                <GradientLink
-                  text="Provide liquidity"
-                  href="/liquidity"
-                ></GradientLink>
-=======
                   Get $veNATION
                 </h2>
                 <p>
@@ -66,22 +42,11 @@
                   passport NFTs to become a citizen.
                 </p>
                 <GradientLink text="Get $veNATION" href="/lock"></GradientLink>
->>>>>>> faed662e
               </div>
             </div>
             <div className="card w-80 md:w-96 bg-base-100 shadow-md">
               <div className="card-body items-stretch items-center">
                 <h2 className="card-title text-center font-medium">
-<<<<<<< HEAD
-                  Get $veNATION
-                </h2>
-                <p>
-                  Lock your $NATION to obtain $veNATION and help govern the
-                  Nation3 DAO. $veNATION will be required to mint the upcoming
-                  passport NFTs and to boost liquidity rewards.
-                </p>
-                <GradientLink text="Get $veNATION" href="/lock"></GradientLink>
-=======
                   Earn LP rewards
                 </h2>
                 <p>
@@ -101,7 +66,6 @@
                   text="Provide liquidity"
                   href="/liquidity"
                 ></GradientLink>
->>>>>>> faed662e
               </div>
             </div>
             <div className="card w-80 md:w-96 bg-base-100 shadow-md">
@@ -111,13 +75,8 @@
                 </h2>
                 <p>
                   You can buy more $NATION and participate in liquidity rewards.
-<<<<<<< HEAD
-                  You can also lock your $NATION to get $veNATION, allowing you
-                  to boost your rewards, get a passport NFT, and govern the DAO.
-=======
                   You can also lock your $NATION to get $veNATION to boost your
                   rewards, get a passport NFT, and govern the DAO.
->>>>>>> faed662e
                 </p>
                 <GradientLink
                   text="Buy $NATION"
