import { useState, useEffect } from 'react'
import { lpRewardsContract, balancerLPToken } from '../lib/config'
import LiquidityRewardsDistributor from '../abis/BoostedLiquidityDistributor.json'
import ERC20 from '../abis/ERC20.json'
import { transformNumber } from './numbers'
import {
  useStaticCall,
  useBalance,
  useContractRead,
  useContractWrite,
  useWagmiContractWrite,
} from './use-wagmi'

const contractParams = {
  addressOrName: lpRewardsContract,
  contractInterface: LiquidityRewardsDistributor.abi,
}

export function useLiquidityRewards({ nationPrice, poolValue, address }) {
  const { data: totalRewards, isLoading: totalRewardsLoading } =
    useContractRead(contractParams, 'totalRewards')
  const months = 6

<<<<<<< HEAD
  const { data: unclaimedRewards, isLoading: unclaimedRewardsLoading } =
    useContractRead(contractParams, 'getUnclaimedRewards', {
      args: [address],
      watch: true,
      enabled: address,
=======
  const [{ data: unclaimedRewards, loading: unclaimedRewardsLoading }] =
    useStaticCall({
      ...contractParams,
      methodName: 'claimRewards',
      defaultData: transformNumber(0, 'bignumber'),
      throwOnRevert: false, // assumes a reverted transaction means no claimable rewards
      skip: !address,
>>>>>>> faed662e
    })

  const { data: userDeposit, isLoading: userDepositLoading } = useContractRead(
    contractParams,
    'userDeposit',
    {
      args: [address],
      watch: true,
      enabled: address,
    }
  )

  const { data: totalDeposit, isLoading: totalDepositLoading } =
    useContractRead(contractParams, 'totalDeposit')

<<<<<<< HEAD
  const { data: userBalance, isLoading: userBalanceLoading } = useContractRead(
=======
  const [{ data: lpTokensSupply, loading: lpTokensSupplyLoading }] = useContractRead(
      {addressOrName: balancerLPToken, contractInterface: ERC20.abi}, 'totalSupply'
  )

  const [{ data: userBalance, loading: userBalanceLoading }] = useContractRead(
>>>>>>> faed662e
    contractParams,
    'userBalance',
    {
      args: [address],
      watch: true,
      enabled: address,
    }
  )

  const [liquidityRewardsAPY, setLiquidityRewardsAPY] = useState(
    transformNumber(0, 'bignumber')
  )

  useEffect(() => {
    if (totalRewards && poolValue && totalDeposit && lpTokensSupply) {
      setLiquidityRewardsAPY(
        totalRewards
          .mul(transformNumber(12 / months, 'bignumber'))
          .mul(transformNumber(nationPrice, 'bignumber', 2))
          .div(poolValue.mul(totalDeposit).div(lpTokensSupply))
      )
    }
  }, [
      poolValue,
      totalDeposit,
      lpTokensSupply,
      nationPrice,
      totalRewards,
      totalRewardsLoading,
      totalDepositLoading,
      lpTokensSupplyLoading
  ])

  return {
    liquidityRewardsAPY,
    unclaimedRewards,
    userDeposit,
    totalDeposit,
    userBalance,
    loading:
      totalRewardsLoading ||
      unclaimedRewardsLoading ||
      userDepositLoading ||
      totalDepositLoading ||
      userBalanceLoading,
  }
}

export function usePoolTokenBalance(address) {
  return useBalance({
    addressOrName: address,
    token: balancerLPToken,
    watch: true,
    enabled: address,
  })
}

// userDeposit = amount of LP tokens staked by user
// totalDeposit = amount of LP tokens in rewards contract
// userVotingPower = veNationBalance
// totalVotingPower = veNATION supply
export function useVeNationBoost({
  userDeposit,
  totalDeposit,
  userVeNation,
  totalVeNation,
  userBalance,
}) {
  const [boost, setBoost] = useState({
    canBoost: false,
  })
  useEffect(() => {
    if (
      userDeposit &&
      totalDeposit &&
      userVeNation &&
      totalVeNation &&
      userBalance
    ) {
      const n = {
        userDeposit: parseFloat(transformNumber(userDeposit, 'number', 18)),
        totalDeposit: parseFloat(transformNumber(totalDeposit, 'number', 18)),
        userVeNation: parseFloat(transformNumber(userVeNation, 'number', 18)),
        totalVeNation: parseFloat(transformNumber(totalVeNation, 'number', 18)),
        userBalance: parseFloat(transformNumber(userBalance, 'number', 18)),
      }

      const baseBalance = n.userDeposit * 0.4

      let boostedBalance =
        baseBalance +
        ((n.totalDeposit * n.userVeNation) / n.totalVeNation) * (60 / 100)

      boostedBalance = Math.min(boostedBalance, n.userDeposit)

      const potentialBoost = boostedBalance / baseBalance

      boostedBalance = Math.min(boostedBalance, n.userDeposit)

      const currentBoost = n.userBalance / baseBalance

      console.log(`Current boost: ${currentBoost}`)
      console.log(`Potential boost: ${potentialBoost}`)
      setBoost({
        currentBoost: transformNumber(
          Math.max(currentBoost, 1),
          'bignumber',
          18
        ),
        potentialBoost: transformNumber(potentialBoost, 'bignumber', 18),
        canBoost:
          Math.trunc(potentialBoost * 10) > Math.trunc(currentBoost * 10),
      })
    }
  }, [userDeposit, totalDeposit, userVeNation, totalVeNation, userBalance])

  return boost
}

export function useBoostedAPY({ defaultAPY, boostMultiplier }) {
  const [apy, setAPY] = useState(
    parseFloat(transformNumber(defaultAPY, 'number', 2))
  )
  useEffect(() => {
    if (!defaultAPY?.isZero() && !boostMultiplier?.isZero()) {
      setAPY(
        (transformNumber(defaultAPY, 'number', 2) / 10 ** 18) * boostMultiplier
      )
    }
  }, [defaultAPY, boostMultiplier])
  return apy
}

// Using Wagmi's contractWrite directly, getting a "no signer connected" error otherwise
export function useClaimRewards() {
  return useWagmiContractWrite(contractParams, 'claimRewards', {
    overrides: { gasLimit: 300000 },
  })
}

export function useDeposit(amount) {
  return useContractWrite(contractParams, 'deposit', {
    args: [amount],
    overrides: { gasLimit: 300000 },
  })
}

export function useWithdraw(amount) {
  return useContractWrite(contractParams, 'withdraw', {
    args: [amount],
  })
}

export function useWithdrawAndClaim() {
  return useWagmiContractWrite(contractParams, 'withdrawAndClaim', {
    overrides: { gasLimit: 300000 },
  })
}<|MERGE_RESOLUTION|>--- conflicted
+++ resolved
@@ -21,21 +21,11 @@
     useContractRead(contractParams, 'totalRewards')
   const months = 6
 
-<<<<<<< HEAD
   const { data: unclaimedRewards, isLoading: unclaimedRewardsLoading } =
     useContractRead(contractParams, 'getUnclaimedRewards', {
       args: [address],
       watch: true,
       enabled: address,
-=======
-  const [{ data: unclaimedRewards, loading: unclaimedRewardsLoading }] =
-    useStaticCall({
-      ...contractParams,
-      methodName: 'claimRewards',
-      defaultData: transformNumber(0, 'bignumber'),
-      throwOnRevert: false, // assumes a reverted transaction means no claimable rewards
-      skip: !address,
->>>>>>> faed662e
     })
 
   const { data: userDeposit, isLoading: userDepositLoading } = useContractRead(
@@ -51,15 +41,12 @@
   const { data: totalDeposit, isLoading: totalDepositLoading } =
     useContractRead(contractParams, 'totalDeposit')
 
-<<<<<<< HEAD
+  const { data: lpTokensSupply, loading: lpTokensSupplyLoading } = useContractRead(
+    { addressOrName: balancerLPToken, contractInterface: ERC20.abi },
+    'totalSupply',
+  )
+
   const { data: userBalance, isLoading: userBalanceLoading } = useContractRead(
-=======
-  const [{ data: lpTokensSupply, loading: lpTokensSupplyLoading }] = useContractRead(
-      {addressOrName: balancerLPToken, contractInterface: ERC20.abi}, 'totalSupply'
-  )
-
-  const [{ data: userBalance, loading: userBalanceLoading }] = useContractRead(
->>>>>>> faed662e
     contractParams,
     'userBalance',
     {
@@ -83,14 +70,14 @@
       )
     }
   }, [
-      poolValue,
-      totalDeposit,
-      lpTokensSupply,
-      nationPrice,
-      totalRewards,
-      totalRewardsLoading,
-      totalDepositLoading,
-      lpTokensSupplyLoading
+    poolValue,
+    totalDeposit,
+    lpTokensSupply,
+    nationPrice,
+    totalRewards,
+    totalRewardsLoading,
+    totalDepositLoading,
+    lpTokensSupplyLoading
   ])
 
   return {
