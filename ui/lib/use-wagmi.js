import { useState, useCallback } from 'react'
import {
  // useConnect as _useConnect,
  useAccount as _useAccount,
  useBalance as _useBalance,
  useNetwork as _useNetwork,
  useContract,
  useContractRead as _useContractRead,
  useContractWrite as _wagmiUseContractWrite,
  useSigner,
} from 'wagmi'
import { useErrorContext } from '../components/ErrorProvider'
import { useStaticCall as _useStaticCall } from './static-call'
import { useHandleError } from './use-handle-error'

<<<<<<< HEAD
=======
export function useConnect() {
  return useHandleError(_useConnect())
}

// custom extension of wagmi
export function useStaticCall(params) {
  return useHandleError(_useStaticCall(params))
}

>>>>>>> faed662e
export function useAccount(params) {
  return useHandleError(_useAccount(params))
}

export function useNetwork(params) {
  return useHandleError(_useNetwork(params))
}

export function useBalance(params) {
  return useHandleError(_useBalance(params))
}

export function useContractRead(config, method, argsAndOverrides) {
  return useHandleError(_useContractRead(config, method, argsAndOverrides))
}

export function useContractWrite(config, method, argsAndOverrides) {
  return useHandleError(_useContractWrite(config, method, argsAndOverrides))
}

export function useWagmiContractWrite(config, method, argsAndOverrides) {
  return useHandleError(
    _wagmiUseContractWrite(config, method, argsAndOverrides)
  )
}

// Reason for this is that wagmi's useContractWrite doesn't seem to be passing arguments to ethers correctly
function _useContractWrite(config, method, argsAndOverrides) {
  const errorContext = useErrorContext()

  const [data, setData] = useState(null)
  const [error, setError] = useState(null)
  const [isLoading, setLoading] = useState(false)

  const { data: signerData, error: signerError } = useSigner()
  const contract = useContract({
    ...config,
    signerOrProvider: signerData,
  })

  const write = useCallback(async () => {
    try {
      setLoading(true)
      let data
      if (argsAndOverrides) {
        const params = [
          ...(Array.isArray(argsAndOverrides.args)
            ? argsAndOverrides.args
            : argsAndOverrides.args
            ? [argsAndOverrides.args]
            : []),
          ...(argsAndOverrides.overrides ? [argsAndOverrides.overrides] : []),
        ]
        data = await contract[method](...params)
      } else {
        data = await contract[method]()
      }
      setData(data)
      await data.wait()
      setLoading(false)
      return data
    } catch (error) {
      setError(error)
      setLoading(false)
      console.error(
        `Error in ${config.addressOrName}.${method}(${argsAndOverrides?.args})`
      )
      console.error(error)
      errorContext.addError([error])
      return error
    }
  }, [config, argsAndOverrides])
  errorContext.addError([signerError])
  return { data, error, isLoading, write }
}<|MERGE_RESOLUTION|>--- conflicted
+++ resolved
@@ -1,6 +1,6 @@
 import { useState, useCallback } from 'react'
 import {
-  // useConnect as _useConnect,
+  useConnect as _useConnect,
   useAccount as _useAccount,
   useBalance as _useBalance,
   useNetwork as _useNetwork,
@@ -13,8 +13,6 @@
 import { useStaticCall as _useStaticCall } from './static-call'
 import { useHandleError } from './use-handle-error'
 
-<<<<<<< HEAD
-=======
 export function useConnect() {
   return useHandleError(_useConnect())
 }
@@ -24,7 +22,6 @@
   return useHandleError(_useStaticCall(params))
 }
 
->>>>>>> faed662e
 export function useAccount(params) {
   return useHandleError(_useAccount(params))
 }
@@ -74,8 +71,8 @@
           ...(Array.isArray(argsAndOverrides.args)
             ? argsAndOverrides.args
             : argsAndOverrides.args
-            ? [argsAndOverrides.args]
-            : []),
+              ? [argsAndOverrides.args]
+              : []),
           ...(argsAndOverrides.overrides ? [argsAndOverrides.overrides] : []),
         ]
         data = await contract[method](...params)
